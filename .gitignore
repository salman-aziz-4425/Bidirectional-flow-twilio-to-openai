--- conflicted
+++ resolved
@@ -1,10 +1,6 @@
 .DS_Store
 __pycache__
 .env
-<<<<<<< HEAD
-venv
-=======
 *.log
 *.m4a
-*.mp3
->>>>>>> adc14851
+*.mp3